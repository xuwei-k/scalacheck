--- conflicted
+++ resolved
@@ -12,9 +12,6 @@
 
 lazy val scalaVersionSettings = Seq(
   scalaVersion := "2.12.6",
-<<<<<<< HEAD
-  crossScalaVersions := Seq("2.10.7", "2.11.12", "2.13.0-M3", scalaVersion.value)
-=======
   crossScalaVersions := Seq("2.10.7", "2.11.12", "2.13.0-M5", scalaVersion.value),
   scalaMajorVersion := {
     val v = scalaVersion.value
@@ -22,7 +19,6 @@
       throw new RuntimeException(s"could not get Scala major version from $v")
     }
   }
->>>>>>> 98ab5892
 )
 
 lazy val sharedSettings = MimaSettings.settings ++ scalaVersionSettings ++ Seq(
@@ -74,12 +70,6 @@
     "-Xfuture",
     "-Ywarn-dead-code",
     "-Ywarn-numeric-widen") ++ {
-<<<<<<< HEAD
-    scalaBinaryVersion.value match {
-      case "2.10" => Seq("-Xlint")
-      case "2.11" => Seq("-Xlint", "-Ywarn-infer-any", "-Ywarn-unused-import")
-      case _      => Seq("-Xlint:-unused", "-Ywarn-infer-any", "-Ywarn-unused-import", "-Ywarn-unused:-patvars,-implicits,-locals,-privates,-explicits")
-=======
     val modern = Seq("-Xlint:-unused", "-Ywarn-unused:-patvars,-implicits,-locals,-privates,-explicits")
     val removed = Seq("-Ywarn-inaccessible", "-Ywarn-nullary-override", "-Ywarn-nullary-unit")
     val removedModern = Seq("-Ywarn-infer-any", "-Ywarn-unused-import")
@@ -88,7 +78,6 @@
       case 11 => Seq("-Xfatal-warnings", "-Xlint", "-Ywarn-infer-any", "-Ywarn-unused-import") ++ removed
       case 12 => "-Xfatal-warnings" +: (modern ++ removed ++ removedModern)
       case 13 => modern
->>>>>>> 98ab5892
     }
   },
 
@@ -101,15 +90,11 @@
   // don't use fatal warnings in tests
   scalacOptions in Test ~= (_ filterNot (_ == "-Xfatal-warnings")),
 
-<<<<<<< HEAD
-  mimaPreviousArtifacts := Set("org.scalacheck" %% "scalacheck" % "1.14.0"),
-=======
   mimaPreviousArtifacts := {
     // TODO: re-enable MiMa for 2.13 once there is a release out
     if (scalaMajorVersion.value == 13) Set()
     else Set("org.scalacheck" %% "scalacheck" % "1.14.0")
   },
->>>>>>> 98ab5892
 
   publishTo := {
     val nexus = "https://oss.sonatype.org/"
